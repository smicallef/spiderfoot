--- conflicted
+++ resolved
@@ -587,13 +587,8 @@
             self.shutdown()
             # Make sure queues are empty before exiting
             for q in (self.outputQueue, self.inputQueue):
-<<<<<<< HEAD
-                while 1:
-                    with suppress(Exception):
-=======
                 with suppress(Exception):
                     while 1:
->>>>>>> 9ac9f533
                         q.get_nowait()
 
     def threadPool(self, *args, **kwargs):
@@ -629,11 +624,7 @@
                     import traceback
                     self.sfp.sf.error(f'Error in thread worker {self.name}: {traceback.format_exc()}')
                     break
-<<<<<<< HEAD
-                if self.outputQueue:
-=======
                 if self.outputQueue is not None:
->>>>>>> 9ac9f533
                     self.outputQueue.put(result)
             except queue.Empty:
                 self.busy = False
