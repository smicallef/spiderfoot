from contextlib import suppress
import io
import logging
import os
import queue
import sys
import threading
from time import sleep
import traceback

# begin logging overrides
# these are copied from the python logging module
# https://github.com/python/cpython/blob/main/Lib/logging/__init__.py

if hasattr(sys, 'frozen'):  # support for py2exe
    _srcfile = f"logging{os.sep}__init__{__file__[-4:]}"
elif __file__[-4:].lower() in ['.pyc', '.pyo']:
    _srcfile = __file__[:-4] + '.py'
else:
    _srcfile = __file__
_srcfile = os.path.normcase(_srcfile)


class SpiderFootPluginLogger(logging.Logger):
    """Used only in SpiderFootPlugin to prevent modules
    from having to initialize their own loggers.

    Preserves filename, module, line numbers, etc. from the caller.
    """

    def findCaller(self, stack_info=False, stacklevel=1):
        """Find the stack frame of the caller so that we can note the source
        file name, line number and function name.

        Args:
            stack_info: boolean
            stacklevel: int

        Returns:
            rv: tuple, filename, line number, module name, and stack trace
        """
        f = logging.currentframe()
        # On some versions of IronPython, currentframe() returns None if
        # IronPython isn't run with -X:Frames.
        if f is not None:
            f = f.f_back
        orig_f = f
        while f and stacklevel > 1:
            f = f.f_back
            stacklevel -= 1
        if not f:
            f = orig_f
        rv = "(unknown file)", 0, "(unknown function)", None
        while hasattr(f, "f_code"):
            co = f.f_code
            filename = os.path.normcase(co.co_filename)
            if filename in (logging._srcfile, _srcfile):  # This is the only change
                f = f.f_back
                continue
            sinfo = None
            if stack_info:
                sio = io.StringIO()
                sio.write('Stack (most recent call last):\n')
                traceback.print_stack(f, file=sio)
                sinfo = sio.getvalue()
                if sinfo[-1] == '\n':
                    sinfo = sinfo[:-1]
                sio.close()
            rv = (co.co_filename, f.f_lineno, co.co_name, sinfo)
            break
        return rv  # noqa R504

# end of logging overrides


class SpiderFootPlugin():
    """SpiderFootPlugin module object

    Attributes:
        _stopScanning (bool): Will be set to True by the controller if the user aborts scanning
        listenerModules (list): Modules that will be notified when this module produces events
        _currentEvent (SpiderFootEvent): Current event being processed
        _currentTarget (str): Target currently being acted against
        _name_: Name of this module, set at startup time
        __sfdb__: Direct handle to the database - not to be directly used
                  by modules except the sfp__stor_db module.
        __scanId__: ID of the scan the module is running against
        __datasource__: (Unused) tracking of data sources
        __outputFilter: If set, events not matching this list are dropped
        _priority (int): Priority, smaller numbers should run first
        errorState (bool): error state of the module
        socksProxy (str): SOCKS proxy
    """

    # Will be set to True by the controller if the user aborts scanning
    _stopScanning = False
    # Modules that will be notified when this module produces events
    _listenerModules = list()
    # Current event being processed
    _currentEvent = None
    # Target currently being acted against
    _currentTarget = None
    # Name of this module, set at startup time
    __name__ = "module_name_not_set!"
    # Direct handle to the database - not to be directly used
    # by modules except the sfp__stor_db module.
    __sfdb__ = None
    # ID of the scan the module is running against
    __scanId__ = None
    # (only used in SpiderFoot HX) tracking of data sources
    __dataSource__ = None
    # If set, events not matching this list are dropped
    __outputFilter__ = None
    # Priority, smaller numbers should run first
    _priority = 1
    # Plugin meta information
    meta = None
    # Error state of the module
    errorState = False
    # SOCKS proxy
    socksProxy = None
    # Queue for incoming events
    incomingEventQueue = None
    # Queue for produced events
    outgoingEventQueue = None
    # Whether to use ThreadPool
    threaded = False
    # SpiderFoot object, set in each module's setup() function
    sf = None
    # Configuration, set in each module's setup() function
    opts = dict()

    def __init__(self):
        # Whether the module is currently processing data
        self._running = False
        # Holds the thread object when module threading is enabled
        self.thread = None
        # logging overrides
        self._log = None
<<<<<<< HEAD
        # module threading
        self.__threadPool = None
=======
>>>>>>> 119d0e09

    @property
    def log(self):
        if self._log is None:
            logging.setLoggerClass(SpiderFootPluginLogger)  # temporarily set logger class
            self._log = logging.getLogger(f"spiderfoot.{self.__name__}")  # init SpiderFootPluginLogger
            logging.setLoggerClass(logging.Logger)  # reset logger class to default
        return self._log

    def _updateSocket(self, socksProxy):
        """Hack to override module's use of socket, replacing it with
        one that uses the supplied SOCKS server.

        Args:
            socksProxy (str): SOCKS proxy
        """
        self.socksProxy = socksProxy

    def clearListeners(self):
        """Used to clear any listener relationships, etc. This is needed because
        Python seems to cache local variables even between threads."""

        self._listenerModules = list()
        self._stopScanning = False

    def setup(self, sf, userOpts={}):
        """Will always be overriden by the implementer.

        Args:
            sf (SpiderFoot): SpiderFoot object
            userOpts (dict): TBD
        """
        pass

    def debug(self, *args, **kwargs):
        """For logging.
        A wrapper around logging.debug() that adds the scanId to LogRecord

        Args:
            *args: passed through to logging.debug()
            *kwargs: passed through to logging.debug()
        """
        self.log.debug(*args, extra={'scanId': self.__scanId__}, **kwargs)

    def info(self, *args, **kwargs):
        """For logging.
        A wrapper around logging.info() that adds the scanId to LogRecord

        Args:
            *args: passed through to logging.info()
            *kwargs: passed through to logging.info()
        """
        self.log.info(*args, extra={'scanId': self.__scanId__}, **kwargs)

    def error(self, *args, **kwargs):
        """For logging.
        A wrapper around logging.error() that adds the scanId to LogRecord

        Args:
            *args: passed through to logging.error()
            *kwargs: passed through to logging.error()
        """
        self.log.error(*args, extra={'scanId': self.__scanId__}, **kwargs)

    def enrichTarget(self, target):
        """Find aliases for a target.

        Note: rarely used in special cases

        Args:
            target (str): TBD
        """
        pass

    def setTarget(self, target):
        """Assigns the current target this module is acting against.

        Args:
            target (SpiderFootTarget): target

        Raises:
            TypeError: target argument was invalid type
        """
        from spiderfoot import SpiderFootTarget

        if not isinstance(target, SpiderFootTarget):
            raise TypeError(f"target is {type(target)}; expected SpiderFootTarget")

        self._currentTarget = target

    def setDbh(self, dbh):
        """Used to set the database handle, which is only to be used
        by modules in very rare/exceptional cases (e.g. sfp__stor_db)

        Args:
            dbh (SpiderFootDb): database handle
        """
        self.__sfdb__ = dbh

    def setScanId(self, scanId):
        """Set the scan ID.

        Args:
            scanId (str): scan instance ID

        Raises:
            TypeError: scanId argument was invalid type
        """
        if not isinstance(scanId, str):
            raise TypeError(f"scanId is {type(scanId)}; expected str")

        self.__scanId__ = scanId

    def getScanId(self):
        """Get the scan ID.

        Returns:
            str: scan ID

        Raises:
            TypeError: Module called getScanId() but no scanId is set.
        """
        if not self.__scanId__:
            raise TypeError("Module called getScanId() but no scanId is set.")

        return self.__scanId__

    def getTarget(self):
        """Gets the current target this module is acting against.

        Returns:
            str: current target

        Raises:
            TypeError: Module called getTarget() but no target is set.
        """
        if not self._currentTarget:
            raise TypeError("Module called getTarget() but no target is set.")

        return self._currentTarget

    def registerListener(self, listener):
        """Listener modules which will get notified once we have data for them to
        work with.

        Args:
            listener: TBD
        """

        self._listenerModules.append(listener)

    def setOutputFilter(self, types):
        self.__outputFilter__ = types

    def tempStorage(self):
        """For future use. Module temporary storage.

        A dictionary used to persist state (in memory) for a module.

        Todo:
            Move all module state to use this, which then would enable a scan to be paused/resumed.

        Note:
            Required for SpiderFoot HX compatibility of modules.

        Returns:
            dict: module temporary state data
        """
        return dict()

    def notifyListeners(self, sfEvent):
        """Call the handleEvent() method of every other plug-in listening for
        events from this plug-in. Remember that those plug-ins will be called
        within the same execution context of this thread, not on their own.

        Args:
            sfEvent (SpiderFootEvent): event

        Raises:
            TypeError: sfEvent argument was invalid type
        """

        from spiderfoot import SpiderFootEvent

        if not isinstance(sfEvent, SpiderFootEvent):
            raise TypeError(f"sfEvent is {type(sfEvent)}; expected SpiderFootEvent")

        eventName = sfEvent.eventType
        eventData = sfEvent.data

        if self.__outputFilter__:
            # Be strict about what events to pass on, unless they are
            # the ROOT event or the event type of the target.
            if eventName not in ('ROOT', self.getTarget().targetType):
                if eventName not in self.__outputFilter__:
                    return

        storeOnly = False  # Under some conditions, only store and don't notify

        if not eventData:
            return

        if self.checkForStop():
            return

        # Look back to ensure the original notification for an element
        # is what's linked to children. For instance, sfp_dns may find
        # xyz.abc.com, and then sfp_ripe obtains some raw data for the
        # same, and then sfp_dns finds xyz.abc.com in there, we should
        # suppress the notification of that to other modules, as the
        # original xyz.abc.com notification from sfp_dns will trigger
        # those modules anyway. This also avoids messy iterations that
        # traverse many many levels.

        # storeOnly is used in this case so that the source to dest
        # relationship is made, but no further events are triggered
        # from dest, as we are already operating on dest's original
        # notification from one of the upstream events.

        prevEvent = sfEvent.sourceEvent
        while prevEvent is not None:
            if prevEvent.sourceEvent is not None:
                if prevEvent.sourceEvent.eventType == sfEvent.eventType and prevEvent.sourceEvent.data.lower() == eventData.lower():
                    storeOnly = True
                    break
            prevEvent = prevEvent.sourceEvent

        # output to queue if applicable
        if self.outgoingEventQueue is not None:
            self.outgoingEventQueue.put(sfEvent)
        # otherwise, call other modules directly
        else:
            self._listenerModules.sort(key=lambda m: m._priority)

            for listener in self._listenerModules:
                if eventName not in listener.watchedEvents() and '*' not in listener.watchedEvents():
                    continue

                if storeOnly and "__stor" not in listener.__module__:
                    continue

                listener._currentEvent = sfEvent

                # Check if we've been asked to stop in the meantime, so that
                # notifications stop triggering module activity.
                if self.checkForStop():
                    return

                try:
                    listener.handleEvent(sfEvent)
                except Exception as e:
                    self.sf.error(f"Module ({listener.__module__}) encountered an error: {e}")
                    # set errorState
                    self.errorState = True
                    # clear incoming queue
                    if self.incomingEventQueue:
                        with suppress(queue.Empty):
                            while 1:
                                self.incomingEventQueue.get_nowait()

    def checkForStop(self):
        """For modules to use to check for when they should give back control.

        Returns:
            bool
        """
        # Stop if module is in error state.
        if self.errorState:
            return True

        # If threading is enabled, check the _stopScanning attribute instead.
        # This is to prevent each thread needing its own sqlite db handle.
        if self.outgoingEventQueue is not None and self.incomingEventQueue is not None:
            return self._stopScanning

        if not self.__scanId__:
            return False

        scanstatus = self.__sfdb__.scanInstanceGet(self.__scanId__)

        if not scanstatus:
            return False

        if scanstatus[5] == "ABORT-REQUESTED":
            self._stopScanning = True
            return True

        return False

    @property
    def running(self):
        """Indicates whether the module is currently processing data.
        Modules that process data in pools/batches typically override this method.

        Returns:
            bool
        """
        if self.threaded:
            return not self._threadPool.finished
        return self._running

    def watchedEvents(self):
        """What events is this module interested in for input. The format is a list
        of event types that are applied to event types that this module wants to
        be notified of, or * if it wants everything.
        Will usually be overriden by the implementer, unless it is interested
        in all events (default behavior).

        Returns:
            list: list of events this modules watches
        """

        return ['*']

    def producedEvents(self):
        """What events this module produces
        This is to support the end user in selecting modules based on events
        produced.

        Returns:
            list: list of events produced by this module
        """

        return []

    def handleEvent(self, sfEvent):
        """Handle events to this module.
        Will usually be overriden by the implementer, unless it doesn't handle any events.

        Args:
            sfEvent (SpiderFootEvent): event
        """

        return

    def asdict(self):
        return {
            'name': self.meta.get('name'),
            'descr': self.meta.get('summary'),
            'cats': self.meta.get('categories', []),
            'group': self.meta.get('useCases', []),
            'labels': self.meta.get('flags', []),
            'provides': self.producedEvents(),
            'consumes': self.watchedEvents(),
            'meta': self.meta,
            'opts': self.opts,
            'optdescs': self.optdescs,
        }

    def start(self):
        self.thread = threading.Thread(target=self.threadWorker)
        self.thread.start()

    def finish(self):
        """Perform final/cleanup functions before module exits
        Overridden by the implementer
        """

        return

    def threadWorker(self):
        try:
            # create new database handle since we're in our own thread
            from spiderfoot import SpiderFootDb
            self.setDbh(SpiderFootDb(self.opts))
            self.sf._dbh = self.__sfdb__

            if not (self.incomingEventQueue and self.outgoingEventQueue):
                self.sf.error("Please set up queues before starting module as thread")
                return

            while not self.checkForStop():
                try:
                    sfEvent = self.incomingEventQueue.get_nowait()
                except queue.Empty:
                    sleep(.3)
                    continue
                self._running = True
                if sfEvent == 'FINISHED':
                    self.sf.debug(f"{self.__name__}.threadWorker() got \"FINISHED\" from incomingEventQueue.")
                    self.finish()
                    if self.threaded:
                        self._threadPool.shutdown()

                else:
                    self.sf.debug(f"{self.__name__}.threadWorker() got event, {sfEvent.eventType}, from incomingEventQueue.")
                    if self.threaded:
                        self._threadPool.submit(self.handleEvent, sfEvent)
                    else:
                        self.handleEvent(sfEvent)
                self._running = False
        except KeyboardInterrupt:
            self.sf.debug(f"Interrupted module {self.__name__}.")
            self._stopScanning = True
        except Exception as e:
            import traceback
            self.sf.error(f"Exception ({e.__class__.__name__}) in module {self.__name__}."
                          + traceback.format_exc())
            # set errorState
            self.sf.debug(f"Setting errorState for module {self.__name__}.")
            self.errorState = True
            # clear incoming queue
            if self.incomingEventQueue:
                self.sf.debug(f"Emptying incomingEventQueue for module {self.__name__}.")
                with suppress(queue.Empty):
                    while 1:
                        self.incomingEventQueue.get_nowait()
                # set queue to None to prevent its use
                # if there are leftover objects in the queue, the scan will hang.
                self.incomingEventQueue = None

        finally:
            self._running = False

    class ThreadPool:
        """
        A spiderfoot-integrated threading pool
        Each thread in the pool is spawned only once, and reused for best performance.

        Example 1: using map()
            with self.threadPool(self.opts["_maxthreads"], saveResults=True) as pool:
                # callback("a", "arg1", kwarg1="kwarg1"), callback("b", "arg1" ...)
                for result in pool.map(
                        callback,
                        ["a", "b", "c", "d"],
                        "arg1",
                        kwarg1="kwarg1"
                    ):
                    yield result

        Example 2: using submit()
            with self.threadPool(self.opts["_maxthreads"], saveResults=True) as pool:
                pool.start()
                # callback("arg1", kwarg1="kwarg1"), callback("arg1" ...)
                pool.submit(callback, "arg1", kwarg1="kwarg1")
                pool.submit(callback, "arg1", kwarg1="kwarg1")
                for result in pool.shutdown():
                    yield result
        """

        def __init__(self, sfp, threads=100, qsize=None, name=None, saveResults=False):
            """Initialize the ThreadPool class.

            Args:
                sfp: A SpiderFootPlugin object
                threads: Max number of threads
                qsize: Queue size
                name: Name
                saveResults: Whether to store the return value of each function call
            """
            if name is None:
                name = ""

            self.sfp = sfp
            self.threads = int(threads)
            try:
                self.qsize = int(qsize)
            except (TypeError, ValueError):
                self.qsize = self.threads * 5
            self.pool = [None] * self.threads
            self.name = str(name)
            self.inputThread = None
            self.inputQueue = queue.Queue(self.qsize)
            if saveResults:
                self.outputQueue = queue.Queue(self.qsize)
            else:
                self.outputQueue = None
            self.stop = False

        def start(self):
            self.sfp.log.debug(f'Starting thread pool "{self.name}" with {self.threads:,} threads')
            for i in range(self.threads):
                t = ThreadPoolWorker(self.sfp, inputQueue=self.inputQueue, outputQueue=self.outputQueue,
                                     name=f"{self.name}_worker_{i + 1}")
                t.start()
                self.pool[i] = t

        def shutdown(self, wait=True):
            results = []
            self.sfp.log.debug(f'Shutting down thread pool "{self.name}" with wait={wait}')
            if wait:
                while not self.finished and not self.sfp.checkForStop():
                    results += list(self.results)
                    sleep(.1)
            self.stop = True
            for t in self.pool:
                with suppress(Exception):
                    t.stop = True
            # make sure input queue is empty
            with suppress(Exception):
                while 1:
                    self.inputQueue.get_nowait()
            with suppress(Exception):
                self.inputQueue.close()
            results += list(self.results)
            with suppress(Exception):
                self.outputQueue.close()
            return results

        def submit(self, callback, *args, **kwargs):
            self.inputQueue.put((callback, args, kwargs))

        def map(self, callback, iterable, *args, **kwargs):  # noqa: A003
            """
            Args:
                iterable: each entry will be passed as the first argument to the function
                callback: the function to thread
                args: additional arguments to pass to callback function
                kwargs: keyword arguments to pass to callback function

            Yields:
                return values from completed callback function
            """

            self.inputThread = threading.Thread(target=self.feedQueue, args=(callback, iterable, self.inputQueue, args, kwargs))
            self.inputThread.start()

            self.start()
            yield from self.shutdown()

        @property
        def results(self):
            with suppress(Exception):
                while 1:
                    yield self.outputQueue.get_nowait()

        def feedQueue(self, callback, iterable, q, args, kwargs):
            for i in iterable:
                while not self.stop:
                    try:
                        q.put_nowait((callback, (i,) + args, kwargs))
                        break
                    except queue.Full:
                        sleep(.1)
                        continue

        @property
        def finished(self):
            if self.sfp.checkForStop():
                return True
            else:
                finishedThreads = [not t.busy for t in self.pool if t is not None]
                try:
                    inputThreadAlive = self.inputThread.is_alive()
                except AttributeError:
                    inputThreadAlive = False
                return not inputThreadAlive and self.inputQueue.empty() and all(finishedThreads)

        def __enter__(self):
            return self

        def __exit__(self, exception_type, exception_value, traceback):
            self.shutdown()
            # Make sure queues are empty before exiting
            for q in (self.outputQueue, self.inputQueue):
                with suppress(Exception):
                    while 1:
                        q.get_nowait()

    def threadPool(self, *args, **kwargs):
        return self.ThreadPool(self, *args, **kwargs)

    @property
    def _threadPool(self):
        if self.threaded and self.__threadPool is None:
            threads = self.opts.get("maxthreads", self.opts.get("_maxthreads", 10))
            self.__threadPool = self.threadPool(
                threads=int(threads),
                name=self.__name__,
                saveResults=False
            )
            self.__threadPool.start()
        return self.__threadPool


class ThreadPoolWorker(threading.Thread):

    def __init__(self, sfp, inputQueue, outputQueue=None, name=None):

        self.sfp = sfp
        self.inputQueue = inputQueue
        self.outputQueue = outputQueue
        self.busy = False
        self.stop = False

        super().__init__(name=name)

    def run(self):
        while not self.stop:
            try:
                callback, args, kwargs = self.inputQueue.get_nowait()
                self.busy = True
                try:
                    result = callback(*args, **kwargs)
                except Exception:
                    import traceback
                    self.sfp.sf.error(f'Error in thread worker {self.name}: {traceback.format_exc()}')
                    break
                if self.outputQueue is not None:
                    self.outputQueue.put(result)
            except queue.Empty:
                self.busy = False
                # sleep briefly to save CPU
                sleep(.1)
            finally:
                self.busy = False

# end of SpiderFootPlugin class<|MERGE_RESOLUTION|>--- conflicted
+++ resolved
@@ -137,11 +137,8 @@
         self.thread = None
         # logging overrides
         self._log = None
-<<<<<<< HEAD
         # module threading
         self.__threadPool = None
-=======
->>>>>>> 119d0e09
 
     @property
     def log(self):
