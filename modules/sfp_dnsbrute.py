--- conflicted
+++ resolved
@@ -64,24 +64,26 @@
         self.lock = threading.Lock()
         self.iteration = 0
 
-        self.opts.update(userOpts)
+        for opt in list(userOpts.keys()):
+            self.opts[opt] = userOpts[opt]
 
         self.word_regex = re.compile(r'[^\d\W_]+')
         self.word_num_regex = re.compile(r'[^\W_]+')
         self.num_regex = re.compile(r'\d+')
 
+        dicts_dir = f"{self.sf.myPath()}/spiderfoot/dicts/"
         if self.opts["top10000"]:
-            with open(self.sf.myPath() + "/dicts/subdomains-10000.txt", "r") as f:
+            with open(f"{dicts_dir}/subdomains-10000.txt", "r") as f:
                 self.state["sub_wordlist"] = list(set([x.strip().lower() for x in f.readlines()]))
         elif self.opts["commons"]:
-            with open(self.sf.myPath() + "/dicts/subdomains.txt", "r") as f:
+            with open(f"{dicts_dir}/subdomains.txt", "r") as f:
                 self.state["sub_wordlist"] = list(set([x.strip().lower() for x in f.readlines()]))
-        with open(self.sf.myPath() + "/dicts/subdomain_mutations_alpha.txt", "r") as f:
+        with open(f"{dicts_dir}/subdomain_mutations_alpha.txt", "r") as f:
             if self.opts["alphamutation"]:
                 self.state["alpha_mutation_wordlist"] = list(set([x.strip().lower() for x in f.readlines()]))
 
         self.resolvers = []
-        nameservers = list(set([x.strip().lower() for x in open(self.sf.myPath() + "/dicts/resolvers.txt", "r").readlines()]))
+        nameservers = list(set([x.strip().lower() for x in open(f"{dicts_dir}/resolvers.txt", "r").readlines()]))
         self.verifyNameservers(nameservers)
 
     def resolve(self, host, tries=10, nameserver=None):
@@ -207,30 +209,7 @@
 
         return valid
 
-<<<<<<< HEAD
-=======
-        for opt in list(userOpts.keys()):
-            self.opts[opt] = userOpts[opt]
-
-        dicts_dir = f"{self.sf.myPath()}/spiderfoot/dicts/"
-        cslines = list()
-        if self.opts['commons']:
-            cs = open(f"{dicts_dir}/subdomains.txt", 'r')
-            cslines = cs.readlines()
-            for s in cslines:
-                s = s.strip()
-                self.sublist[s] = True
-
-        ttlines = list()
-        if self.opts['top10000']:
-            tt = open(f"{dicts_dir}/subdomains-10000.txt", 'r')
-            ttlines = tt.readlines()
-            for s in ttlines:
-                s = s.strip()
-                self.sublist[s] = True
-
     # What events is this module interested in for input
->>>>>>> 41e05459
     def watchedEvents(self):
         ret = ["DOMAIN_NAME"]
         if not self.opts["domainonly"] or self.opts["numbermutation"] or self.opts["alphamutation"]:
