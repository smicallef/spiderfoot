# -*- coding: utf-8 -*-
# -------------------------------------------------------------------------------
# Name:         sfp_portscan_tcp
# Purpose:      SpiderFoot plug-in for performing a basic TCP port scan of IP
#               addresses identified.
#
# Author:      Steve Micallef <steve@binarypool.com>
#
# Created:     20/02/2013
# Copyright:   (c) Steve Micallef 2013
# Licence:     MIT
# -------------------------------------------------------------------------------

import random
import threading
import time

from netaddr import IPNetwork

from spiderfoot import SpiderFootEvent, SpiderFootPlugin


class sfp_portscan_tcp(SpiderFootPlugin):

    meta = {
        'name': "Port Scanner - TCP",
        'summary': "Scans for commonly open TCP ports on Internet-facing systems.",
        'flags': ["slow", "invasive"],
        'useCases': ["Footprint", "Investigate"],
        'categories': ["Crawling and Scanning"]
    }

    # Default options
    opts = {
        # Commonly used ports on external-facing systems
        'ports': ['21', '22', '23', '25', '53', '79', '80', '81', '88', '110', '111',
                  '113', '119', '123', '137', '138', '139', '143', '161', '179',
                  '389', '443', '445', '465', '512', '513', '514', '515', '3306',
                  '5432', '1521', '2638', '1433', '3389', '5900', '5901', '5902',
                  '5903', '5631', '631', '636',
                  '990', '992', '993', '995', '1080', '8080', '8888', '9000'],
        'timeout': 15,
        'maxthreads': 10,
        'randomize': True,
        'netblockscan': True,
        'netblockscanmax': 24
    }

    # Option descriptions
    optdescs = {
        'maxthreads': "Number of ports to try to open simultaneously (number of threads to spawn at once.)",
        'ports': r"The TCP ports to scan. Prefix with an '@' to iterate through a file containing ports to try (one per line), e.g. @C:\ports.txt or @/home/bob/ports.txt. Or supply a URL to load the list from there.",
        'timeout': "Seconds before giving up on a port.",
        'randomize': "Randomize the order of ports scanned.",
        'netblockscan': "Port scan all IPs within identified owned netblocks?",
        'netblockscanmax': "Maximum netblock/subnet size to scan IPs within (CIDR value, 24 = /24, 16 = /16, etc.)"
    }

    results = None
    portlist = list()
    portResults = dict()
    lock = None
    errorState = False

    def setup(self, sfc, userOpts=dict()):
        self.sf = sfc
        self.results = self.tempStorage()
        self.__dataSource__ = "Target Network"
        self.lock = threading.Lock()

        for opt in list(userOpts.keys()):
            self.opts[opt] = userOpts[opt]

        portlist = list()
        if self.opts['ports'][0].startswith("http://") or \
                self.opts['ports'][0].startswith("https://") or \
                self.opts['ports'][0].startswith("@"):
            file_ports = self.sf.optValueToData(self.opts['ports'][0])
            if file_ports:
                portlist = file_ports.split("\n")
            else:
                self.error(f"Could not load ports from {self.opts['ports'][0]}")
        else:
            portlist = self.opts['ports']

        # Convert to integers
        for port in set(portlist):
            try:
                self.portlist.append(int(port))
            except ValueError:
                self.debug(f"Skipping invalid port '{port}' specified in port list")

        if self.opts['randomize']:
            random.SystemRandom().shuffle(self.portlist)

    # What events is this module interested in for input
    def watchedEvents(self):
        return ['IP_ADDRESS', 'NETBLOCK_OWNER']

    # What events this module produces
    def producedEvents(self):
        return ["TCP_PORT_OPEN", "TCP_PORT_OPEN_BANNER"]

    def tryPort(self, ip, port):
        peer = f"{ip}:{port}"

        try:
            sock = self.sf.safeSocket(ip, port, self.opts['timeout'])
            with self.lock:
                self.portResults[peer] = True
        except Exception:
            with self.lock:
                self.portResults[peer] = False
            return

        # If the port was open, see what we can read
        try:
            with self.lock:
                self.portResults[peer] = sock.recv(4096)
        except Exception:
            sock.close()
            return
        else:
            if not self.portResults[peer]:
                # No banner, but port is open
                self.portResults[peer] = True

        sock.close()

    def tryPortWrapper(self, ip, portList):
        self.portResults = dict()
        running = True
        i = 0
        t = []

        # Spawn threads for scanning
        while i < len(portList):
            port = portList[i]
            self.info(f"Spawning thread to check port: {port} on {ip}")
            t.append(threading.Thread(name=f"sfp_portscan_tcp_{port}", target=self.tryPort, args=(ip, port)))
            t[i].start()
            i += 1

        # Block until all threads are finished
        while running:
            found = False
            for rt in threading.enumerate():
                if rt.name.startswith("sfp_portscan_tcp_"):
                    found = True

            if not found:
                running = False
            time.sleep(0.25)

        return self.portResults

    # Generate TCP_PORT_OPEN_BANNER event
    def sendEvent(self, resArray, srcEvent):
        for cp in resArray:
<<<<<<< HEAD
            if resArray[cp]:
                self.sf.info("TCP Port " + cp + " found to be OPEN.")
                evt = SpiderFootEvent("TCP_PORT_OPEN", cp, self.__name__, srcEvent)
                self.notifyListeners(evt)
                if resArray[cp] is not True:
                    banner = str(resArray[cp], 'utf-8', errors='replace')
                    bevt = SpiderFootEvent("TCP_PORT_OPEN_BANNER", banner,
                                           self.__name__, evt)
                    self.notifyListeners(bevt)
=======
            if not resArray[cp]:
                continue

            self.info(f"TCP port {cp} found to be OPEN.")
            evt = SpiderFootEvent("TCP_PORT_OPEN", cp, self.__name__, srcEvent)
            self.notifyListeners(evt)

            if resArray[cp] is not True:
                banner = str(resArray[cp], 'utf-8', errors='replace')
                bevt = SpiderFootEvent("TCP_PORT_OPEN_BANNER", banner, self.__name__, evt)
                self.notifyListeners(bevt)
>>>>>>> 820f429c

    # Handle events sent to this module
    def handleEvent(self, event):
        eventName = event.eventType
        srcModuleName = event.module
        eventData = event.data

        if self.errorState:
            return

        self.debug(f"Received event, {eventName}, from {srcModuleName}")

        if not self.portlist:
            self.error('No ports specified in port list')
            self.errorState = True
            return

        scanIps = list()
        if eventName == "NETBLOCK_OWNER":
            if not self.opts['netblockscan']:
                self.debug(f"Scanning of owned netblocks is disabled. Skipping netblock {eventData}.")
                return

            try:
                net = IPNetwork(eventData)
            except Exception as e:
                self.error(f"Strange netblock identified, unable to parse: {eventData} ({e})")
                return

            if net.prefixlen < self.opts['netblockscanmax']:
                self.debug(f"Skipping port scanning of owned net block {eventData}, too big.")
                return

            for ip in net:
                ipaddr = str(ip)
                if '255' in ipaddr.split("."):
                    continue
                if ipaddr.split(".")[3] == '0':
                    continue
                scanIps.append(ipaddr)
        else:
            scanIps.append(eventData)

        for ipAddr in set(scanIps):
            if ipAddr in self.results:
                self.debug(f"Skipping {ipAddr} as already scanned.")
                return

            self.results[ipAddr] = True

            self.info(f"Scanning {len(set(self.portlist))} ports on {ipAddr}")

            i = 0
            portArr = []
            for port in self.portlist:
                if self.checkForStop():
                    return

                if i < self.opts['maxthreads']:
                    portArr.append(port)
                else:
                    self.sendEvent(self.tryPortWrapper(ipAddr, portArr), event)
                    i = 0
                    portArr = [port]

                i += 1

            # Scan whatever is remaining
            self.sendEvent(self.tryPortWrapper(ipAddr, portArr), event)

# End of sfp_portscan_tcp class<|MERGE_RESOLUTION|>--- conflicted
+++ resolved
@@ -157,17 +157,6 @@
     # Generate TCP_PORT_OPEN_BANNER event
     def sendEvent(self, resArray, srcEvent):
         for cp in resArray:
-<<<<<<< HEAD
-            if resArray[cp]:
-                self.sf.info("TCP Port " + cp + " found to be OPEN.")
-                evt = SpiderFootEvent("TCP_PORT_OPEN", cp, self.__name__, srcEvent)
-                self.notifyListeners(evt)
-                if resArray[cp] is not True:
-                    banner = str(resArray[cp], 'utf-8', errors='replace')
-                    bevt = SpiderFootEvent("TCP_PORT_OPEN_BANNER", banner,
-                                           self.__name__, evt)
-                    self.notifyListeners(bevt)
-=======
             if not resArray[cp]:
                 continue
 
@@ -179,7 +168,6 @@
                 banner = str(resArray[cp], 'utf-8', errors='replace')
                 bevt = SpiderFootEvent("TCP_PORT_OPEN_BANNER", banner, self.__name__, evt)
                 self.notifyListeners(bevt)
->>>>>>> 820f429c
 
     # Handle events sent to this module
     def handleEvent(self, event):
