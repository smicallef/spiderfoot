# -*- coding: utf-8 -*-
# -------------------------------------------------------------------------------
# Name:        sfp_torexits
# Purpose:     Checks if an IP address or netblock appears on the TOR Metrics
#              exit node list.
#
# Author:       steve@binarypool.com
#
# Created:     14/12/2013
# Copyright:   (c) Steve Micallef, 2013
# Licence:     GPL
# -------------------------------------------------------------------------------

import json

from netaddr import IPAddress, IPNetwork

from spiderfoot import SpiderFootEvent, SpiderFootPlugin


class sfp_torexits(SpiderFootPlugin):

    meta = {
        'name': "TOR Exit Nodes",
        'summary': "Check if an IP adddress or netblock appears on the Tor Metrics exit node list.",
        'flags': [],
        'useCases': ["Investigate", "Passive"],
        'categories': ["Secondary Networks"],
        'dataSource': {
            'website': "https://metrics.torproject.org/",
            'model': "FREE_NOAUTH_UNLIMITED",
            'references': [
                "https://metrics.torproject.org/rs.html#search/flag:exit",
            ],
            'favIcon': "https://metrics.torproject.org/images/favicon.ico",
            'logo': "https://metrics.torproject.org/images/tor-metrics-white@2x.png",
            'description': "The relay search tool displays data about single relays and bridges in the Tor network."
        },
    }

    opts = {
        'checkaffiliates': True,
        'cacheperiod': 1,
        'checknetblocks': True,
        'checksubnets': True
    }

    optdescs = {
        'checkaffiliates': "Apply checks to affiliates?",
        'cacheperiod': "Hours to cache list data before re-fetching.",
        'checknetblocks': "Report if any malicious IPs are found within owned netblocks?",
        'checksubnets': "Check if any malicious IPs are found within the same subnet of the target?"
    }

    results = None
    errorState = False

    def setup(self, sfc, userOpts=dict()):
        self.sf = sfc
        self.results = self.tempStorage()
        self.errorState = False
        self.__dataSource__ = "torproject.org"

        for opt in list(userOpts.keys()):
            self.opts[opt] = userOpts[opt]

    def watchedEvents(self):
        return [
            "IP_ADDRESS",
            "IPV6_ADDRESS",
            "AFFILIATE_IPADDR",
            "AFFILIATE_IPV6_ADDRESS",
            "NETBLOCK_MEMBER",
            "NETBLOCKV6_MEMBER",
            "NETBLOCK_OWNER",
            "NETBLOCKV6_OWNER",
        ]

    def producedEvents(self):
        return [
            "MALICIOUS_IPADDR",
            "MALICIOUS_AFFILIATE_IPADDR",
            "MALICIOUS_SUBNET",
            "MALICIOUS_NETBLOCK"
        ]

    def queryExitNodes(self, target, targetType):
        exit_addresses = self.retrieveExitNodes()

        if not exit_addresses:
            self.errorState = True
            return False

        if targetType == "ip":
            if target in exit_addresses:
                self.debug(f"IP address {target} found in TOR exit node list.")
                return True
        elif targetType == "netblock":
            netblock = IPNetwork(target)
            for ip in exit_addresses:
                if IPAddress(ip) in netblock:
                    self.debug(f"IP address {ip} found within netblock/subnet {target} in TOR exit node list.")
                    return True

        return False

    def retrieveExitNodes(self):
        exit_addresses = self.sf.cacheGet('torexitnodes', self.opts.get('cacheperiod', 1))

        if exit_addresses is not None:
            return self.parseExitNodes(exit_addresses)

        res = self.sf.fetchUrl(
            "https://onionoo.torproject.org/details?search=flag:exit",
            timeout=self.opts['_fetchtimeout'],
            useragent=self.opts['_useragent'],
        )

        if res['code'] != "200":
<<<<<<< HEAD
            self.sf.error(f"Unexpected HTTP response code {res['code']} from onionoo.torproject.org.")
=======
            self.error(f"Unexpected HTTP response code {res['code']} from check.torproject.org.")
>>>>>>> 8e4a74f8
            self.errorState = True
            return None

        if res['content'] is None:
<<<<<<< HEAD
            self.sf.error("Received no content from onionoo.torproject.org.")
=======
            self.error("Received no content from check.torproject.org.")
>>>>>>> 8e4a74f8
            self.errorState = True
            return None

        self.sf.cachePut("torexitnodes", res['content'])

        return self.parseExitNodes(res['content'])

    def parseExitNodes(self, data):
        """Extract exit node IP addresses from TOR relay search results

        Args:
            data (str): TOR relay search results

        Returns:
            list: list of TOR exit IP addresses
        """
        ips = list()

        if not data:
            return ips

        try:
            results = json.loads(data)
        except Exception as e:
            self.sf.error(f"Error processing JSON response: {e}")
            return None

        relays = results.get('relays')

        if not relays:
            return ips

        for relay in relays:
            or_addresses = relay.get('or_addresses')

            if or_addresses:
                for ip in or_addresses:
                    # IPv6 addresses are wrapped in [] (For example: "[127.0.0.1]:443")
                    if ip.startswith("["):
                        ip = ip.split('[')[1].split(']')[0]
                        if self.sf.validIP6(ip):
                            ips.append(ip)
                    else:
                        ip = ip.split(':')[0]
                        if self.sf.validIP(ip):
                            ips.append(ip)

            # Exit addresses are only listed in the exit addreses array
            # if the address differs from the OR address.
            exit_addresses = relay.get('exit_addresses')

            if exit_addresses:
                for ip in exit_addresses:
                    if self.sf.validIP(ip) or self.sf.validIP6(ip):
                        ips.append(ip)

        return list(set(ips))

    def handleEvent(self, event):
        eventName = event.eventType
        srcModuleName = event.module
        eventData = event.data

        self.debug(f"Received event, {eventName}, from {srcModuleName}")

        if eventData in self.results:
            self.debug(f"Skipping {eventData}, already checked.")
            return

        if self.errorState:
            return

        self.results[eventData] = True

        if eventName in ['IP_ADDRESS', 'IPV6_ADDRESS']:
            targetType = 'ip'
            evtType = 'MALICIOUS_IPADDR'
        elif eventName in ['AFFILIATE_IPADDR', 'AFFILIATE_IPV6_ADDRESS']:
            if not self.opts.get('checkaffiliates', False):
                return
            targetType = 'ip'
            evtType = 'MALICIOUS_AFFILIATE_IPADDR'
        elif eventName in ['NETBLOCK_OWNER', 'NETBLOCKV6_OWNER']:
            if not self.opts.get('checknetblocks', False):
                return
            targetType = 'netblock'
            evtType = 'MALICIOUS_NETBLOCK'
        elif eventName in ['NETBLOCK_MEMBER', 'NETBLOCKV6_MEMBER']:
            if not self.opts.get('checksubnets', False):
                return
            targetType = 'netblock'
            evtType = 'MALICIOUS_SUBNET'
        else:
            self.sf.debug(f"Unexpected event type {eventName}, skipping")
            return

        self.debug(f"Checking if {eventData} ({eventName}) is a TOR exit node")

        if self.queryExitNodes(eventData, targetType):
            if targetType == 'ip':
                url = f"https://metrics.torproject.org/rs.html#search/{eventData}"
            else:
                url = "https://metrics.torproject.org/rs.html"
            text = f"TOR Exit Node [{eventData}]\n<SFURL>{url}</SFURL>"
            evt = SpiderFootEvent(evtType, text, self.__name__, event)
            self.notifyListeners(evt)

# End of sfp_torexits class<|MERGE_RESOLUTION|>--- conflicted
+++ resolved
@@ -117,20 +117,12 @@
         )
 
         if res['code'] != "200":
-<<<<<<< HEAD
-            self.sf.error(f"Unexpected HTTP response code {res['code']} from onionoo.torproject.org.")
-=======
-            self.error(f"Unexpected HTTP response code {res['code']} from check.torproject.org.")
->>>>>>> 8e4a74f8
+            self.error(f"Unexpected HTTP response code {res['code']} from onionoo.torproject.org.")
             self.errorState = True
             return None
 
         if res['content'] is None:
-<<<<<<< HEAD
-            self.sf.error("Received no content from onionoo.torproject.org.")
-=======
-            self.error("Received no content from check.torproject.org.")
->>>>>>> 8e4a74f8
+            self.error("Received no content from onionoo.torproject.org.")
             self.errorState = True
             return None
 
