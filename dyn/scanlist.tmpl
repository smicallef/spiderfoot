<%include file="HEADER.tmpl"/>
    <h2>Scans &nbsp;<img id=loader src=${docroot}/static/img/loader.gif></h2>
<div id="scancontent">
% if newscan:
<div class="alert alert-success">
 <button type="button" class="close" data-dismiss="alert">&times;</button>
 <h4>Success!</h4>
 Scan '${newscan}' has successfully been initiated. Reload this page for up-to-date status on the scan.
</div>
% endif
% if rerunscans:
<div class="alert alert-success">
 <button type="button" class="close" data-dismiss="alert">&times;</button>
 <h4>Success!</h4>
 Scans have successfully been re-initiated as separate instances. Reload this page for up-to-date status on the scans.
</div>
% endif
% if stoppedscan and len(errors) == 0:
<div class="alert alert-warning">
 <button type="button" class="close" data-dismiss="alert">&times;</button>
 <h4>Scan aborted.</h4>
 Please allow a minute or two for the scan to cleanly shut itself down.
</div>
% endif

% if stoppedscan and len(errors) > 0:
<div class="alert alert-warning">
 <button type="button" class="close" data-dismiss="alert">&times;</button>
 <h4>Error</h4>
 Some or all of the scans could not be aborted:<br>
<ul>
    % for err in errors:
        <li>${err}</li>
    % endfor
</ul>
</div>

% endif

    <script type='text/javascript'>
            globalTypes = null;
            globalFilter = null;
            lastChecked = null;

            function switchSelectAll() {
                if (!$("#checkall")[0].checked) {
                    $("input[id*=cb_]").prop('checked', false);
                } else {
                    $("input[id*=cb_]").prop('checked', true);
                }
            }

            function filter(type) {
                if (type == "all") {
                    showlist();
                    return;
                }
                if (type == "running") {
                    showlist(["RUNNING", "STARTING", "STARTED"], "Running");
                    return;
                }
                if (type == "finished") {
                    showlist(["FINISHED"], "Finished");
                    return;
                }
                if (type == "failed") {
                    showlist(["ABORTED", "FAILED"], "Failed/Aborted");
                    return;
                }
            }

            function getSelected() {
                ids = [];
                $("input[id*=cb_]").each(function(i, obj) {
                    if (obj.checked) {
                        ids[ids.length] = obj.id.replace("cb_", "");
                    }
                });

                if (ids.length == 0) {
                    alert("You need to select at least one scan.");
                    return false;
                }

                return ids;
            }

            function stopSelected() {
                ids = getSelected();

                if (ids != false) {
                    window.location.href = '${docroot}/stopscanmulti?ids=' + ids.join(',');
                }
            }

            function deleteSelected() {
                ids = getSelected();

                if (ids != false) {
                    window.location.href = '${docroot}/scandeletemulti?ids=' + ids.join(',');
                }
            }

            function rerunSelected() {
                ids = getSelected();

                if (ids != false) {
                    window.location.href = '${docroot}/rerunscanmulti?ids=' + ids.join(',');
                }
            }

            function exportSelected(type) {
                ids = getSelected();

                if (ids != false) {
                    $("#loader").show();
                    var efr = document.getElementById('exportframe');
                    if (type == "gexf") {
                        efr.src = '${docroot}/scanvizmulti?ids=' + ids.join(',');
                    } else if (type == "csv") {
                        efr.src = '${docroot}/scaneventresultexportmulti?ids=' + ids.join(',');
<<<<<<< HEAD
                    } else if (type == "reconjson") {
                        efr.src = '${docroot}/scanexportreconjsonmulti?ids=' + ids.join(',');
=======
                    } else if (type == "json") {
                        efr.src = '${docroot}/scanexportjsonmulti?ids=' + ids.join(',');
>>>>>>> 34ac76e5
                    } else {
                        console.log("Invalid export type");
                    }
                    $("#loader").fadeOut(500);
                }
            }

            function reload() {
                $("#loader").show();
                showlist(globalTypes, globalFilter);
                return;
            }

            function showlist(types, filter) {
                globalTypes = types;
                globalFilter = filter;
                sf.fetchData('${docroot}/scanlist', null, function(data) {
                            if (data.length == 0) {
                                $("#loader").fadeOut(500);
                                welcome = "<div class='alert alert-info'>";
                                welcome += "<h4>No scan history</h4><br>";
                                welcome += "There is currently no history of previously run scans. Please click 'New Scan' to initiate a new scan."
                                welcome += "</div>";
                                $("#scancontent").append(welcome);
                                return;
                            }

                            if (filter == null) {
                                filter = "None";
                            }
                            var buttons = "<div class='btn-toolbar'>";
                            buttons += "<div class='btn-group'>";
                            buttons += "<button id='btn-filter' class='btn'><i class='icon-filter'></i>&nbsp;Filter: " + filter + "</button>";
                            buttons += "<button class='btn dropdown-toggle' data-toggle='dropdown'><span class='caret'></span></button>";
                            buttons += "<ul class='dropdown-menu'>";
                            buttons += "<li><a href='javascript:filter(\"all\")'>None</a></li>";
                            buttons += "<li><a href='javascript:filter(\"running\")'>Running</a></li>";
                            buttons += "<li><a href='javascript:filter(\"finished\")'>Finished</a></li>";
                            buttons += "<li><a href='javascript:filter(\"failed\")'>Failed/Aborted</a></li></ul>";
                            buttons += "</div>";

                            buttons += "<div class='btn-group pull-right'>";
                            buttons += "<button rel='tooltip' data-title='Delete Selected' id='btn-delete' class='btn btn-danger' onClick='deleteSelected()'><i class='icon-trash icon-white'></i></button>";
                            buttons += "</div>";

                            buttons += "<div class='btn-group pull-right'>";
                            buttons += "<button rel='tooltip' data-title='Refresh' id='btn-refresh' class='btn btn-success' onClick='reload()'><i class='icon-refresh icon-white'></i></a>";
                            buttons += "<button rel='tooltip' data-title='Export Selected' id='btn-export' class='btn btn-success'><i class='icon-download-alt icon-white'></i></button>";
                            buttons += "<button class='btn dropdown-toggle btn-success' data-toggle='dropdown'><span class='caret'></span></button>";
                            buttons += "<ul class='dropdown-menu'>";
                            buttons += "<li><a href='javascript:exportSelected(\"csv\")'>CSV</a></li>";
                            buttons += "<li><a href='javascript:exportSelected(\"gexf\")'>GEXF</a></li>";
<<<<<<< HEAD
                            buttons += "<li><a href='javascript:exportSelected(\"reconjson\")'>ReconJSON</a></li>";
=======
                            buttons += "<li><a href='javascript:exportSelected(\"json\")'>JSON</a></li>";
>>>>>>> 34ac76e5
                            buttons += "</ul>";
                            buttons += "</div>";

                            buttons += "<div class='btn-group pull-right'>";
                            buttons += "<button rel='tooltip' data-title='Re-run Selected' id='btn-rerun' class='btn btn-inverse' onClick='rerunSelected()'><i class='icon-repeat icon-white'></i></button>";
                            buttons += "<button rel='tooltip' data-title='Stop Selected' id='btn-stop' class='btn btn-inverse' onClick='stopSelected()'>";
                            buttons += "<i class='icon-stop icon-white'></i></button>";
                            buttons += "</div>";
                            
                            buttons += "</div>";
                            var table = "<table id='scanlist' class='table table-bordered table-striped tablesorter'>";
                            table += "<thead><tr><th style='text-align: center'><input id='checkall' type='checkbox' onClick='switchSelectAll()'></th> <th>Name</th> <th>Target</th> <th>Started</th> <th >Finished</th> <th style='text-align: center'>Status</th> <th style='text-align: center'>Elements</th><th style='text-align: center'>Action</th> </tr></thead><tbody>";
                            filtered = 0;
                            for (var i = 0; i < data.length; i++) {
                                if (types != null && $.inArray(data[i][6], types)) {
                                    filtered++;
                                    continue;
                                }
                                table += "<tr><td style='text-align: center'><input type='checkbox' id='cb_" + data[i][0] + "'></td>"
                                table += "<td><a href=${docroot}/scaninfo?id=" + data[i][0] + ">" + data[i][1] + "</a></td>";
                                table += "<td>" + data[i][2] + "</td>";
                                table += "<td>" + data[i][3] + "</td>";
                                table += "<td>" + data[i][5] + "</td>";
                                if (data[i][6] == "FINISHED") {
                                    statusy = "badge-success";
                                }
                                if (data[i][6].indexOf("ABORT") >= 0) {
                                    statusy = "badge-warning";
                                }
                                if (data[i][6] == "RUNNING" || data[i][6] == "STARTED" || data[i][6] == "STARTING") {
                                    statusy = "badge-info";
                                }
                                if (data[i][6].indexOf("FAILED") >= 0) {
                                    statusy = "badge-important";
                                }
                                table += "<td style='text-align: center'><span class='badge " + statusy + "'>" + data[i][6] + "</span></td>";
                                table += "<td style='text-align: center'>" + data[i][7] + "</td>";
                                table += "<td style='text-align: center'>";
                                if (data[i][6] == "RUNNING" || data[i][6] == "STARTING" || data[i][6] == "STARTED") {
                                    table += "<a rel='tooltip' title='Stop Scan' href=${docroot}/stopscan?id=" + data[i][0] +"><i class='icon-stop icon-gray' /></a>";
                                } else {
                                    table += "<a rel='tooltip' title='Delete Scan' href=${docroot}/scandelete?id=" + data[i][0] + "><i class='icon-trash icon-gray' /></a>";
                                    table += "&nbsp;&nbsp;<a rel='tooltip' title='Re-run Scan' href=${docroot}/rerunscan?id=" + data[i][0] + "><i class='icon-repeat icon-gray' /></a>";
                                }
                                table += "&nbsp;&nbsp;<a rel='tooltip' title='Clone Scan' href=${docroot}/clonescan?id=" + data[i][0] + "><i class='icon-plus-sign icon-gray' /></a>";
                                table += "</td></tr>";
                            }
                            footer = "<div>Total Scans: <b>" + i + "</b>";
                            if (filtered > 0) {
                                footer += "&nbsp;&nbsp;(" + filtered + " filtered out)";
                            }
                            footer += "</div>";
                            table += "</tbody></table>" + footer;
                            $("#loader").fadeOut(500);
                            $("#scancontent-wrapper").remove();
                            $("#scancontent").append("<div id='scancontent-wrapper'> " + buttons + table + "</div>");
                            sf.updateTooltips();
                            $("#scanlist").tablesorter( { headers: { 7: { sorter: false }, 0: { sorter: false } } } );
                            $("[class^=tooltip]").remove();

                            $(document).ready(function() {
                                var chkboxes = $('input[id*=cb_]');
                                chkboxes.click(function(e) {
                                    if(!lastChecked) {
                                        lastChecked = this;
                                        return;
                                    }

                                    if(e.shiftKey) {
                                        var start = chkboxes.index(this);
                                        var end = chkboxes.index(lastChecked);
    
                                        chkboxes.slice(Math.min(start,end), Math.max(start,end)+ 1).prop('checked', lastChecked.checked);

                                    }

                                    lastChecked = this;
                                });
                            });
                    });
            }

            showlist();

    </script>
</div>
<iframe style='display: none' id='exportframe'>
<%include file="FOOTER.tmpl"/><|MERGE_RESOLUTION|>--- conflicted
+++ resolved
@@ -119,13 +119,11 @@
                         efr.src = '${docroot}/scanvizmulti?ids=' + ids.join(',');
                     } else if (type == "csv") {
                         efr.src = '${docroot}/scaneventresultexportmulti?ids=' + ids.join(',');
-<<<<<<< HEAD
+                    } else if (type == "json") {
+                        efr.src = '${docroot}/scanexportjsonmulti?ids=' + ids.join(',');
                     } else if (type == "reconjson") {
                         efr.src = '${docroot}/scanexportreconjsonmulti?ids=' + ids.join(',');
-=======
-                    } else if (type == "json") {
-                        efr.src = '${docroot}/scanexportjsonmulti?ids=' + ids.join(',');
->>>>>>> 34ac76e5
+
                     } else {
                         console.log("Invalid export type");
                     }
@@ -178,11 +176,8 @@
                             buttons += "<ul class='dropdown-menu'>";
                             buttons += "<li><a href='javascript:exportSelected(\"csv\")'>CSV</a></li>";
                             buttons += "<li><a href='javascript:exportSelected(\"gexf\")'>GEXF</a></li>";
-<<<<<<< HEAD
+                            buttons += "<li><a href='javascript:exportSelected(\"json\")'>JSON</a></li>";
                             buttons += "<li><a href='javascript:exportSelected(\"reconjson\")'>ReconJSON</a></li>";
-=======
-                            buttons += "<li><a href='javascript:exportSelected(\"json\")'>JSON</a></li>";
->>>>>>> 34ac76e5
                             buttons += "</ul>";
                             buttons += "</div>";
 
