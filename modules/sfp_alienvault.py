--- conflicted
+++ resolved
@@ -346,35 +346,21 @@
             else:
                 max_netblock = self.opts['maxnetblock']
 
-            max_netblock = self.opts['maxnetblock']
-<<<<<<< HEAD
             if IPNetwork(eventData).prefixlen < max_netblock:
-                self.sf.debug(f"Network size bigger than permitted: {IPNetwork(eventData).prefixlen} > {max_netblock}")
-=======
-            net_size = IPNetwork(eventData).prefixlen
-            if net_size < max_netblock:
-                self.debug(f"Network size bigger than permitted: {net_size} > {max_netblock}")
->>>>>>> 8e4a74f8
+                self.debug(f"Network size bigger than permitted: {IPNetwork(eventData).prefixlen} > {max_netblock}")
                 return
 
         if eventName in ['NETBLOCK_MEMBER', 'NETBLOCKV6_MEMBER']:
             if not self.opts['subnetlookup']:
                 return
-
-<<<<<<< HEAD
+              
             if eventName == 'NETBLOCKV6_MEMBER':
                 max_subnet = self.opts['maxv6subnet']
             else:
                 max_subnet = self.opts['maxsubnet']
 
             if IPNetwork(eventData).prefixlen < max_subnet:
-                self.sf.debug(f"Network size bigger than permitted: {IPNetwork(eventData).prefixlen} > {max_subnet}")
-=======
-            max_subnet = self.opts['maxsubnet']
-            net_size = IPNetwork(eventData).prefixlen
-            if net_size < max_subnet:
-                self.debug(f"Network size {net_size} bigger than permitted: {max_subnet}")
->>>>>>> 8e4a74f8
+                self.debug(f"Network size bigger than permitted: {IPNetwork(eventData).prefixlen} > {max_subnet}")
                 return
 
         qrylist = list()
@@ -416,11 +402,7 @@
                                 last_ts = int(time.mktime(last_dt.timetuple()))
                                 age_limit_ts = int(time.time()) - (86400 * self.opts['cohost_age_limit_days'])
                                 if last_ts < age_limit_ts:
-<<<<<<< HEAD
-                                    self.sf.debug(f"Passive DNS record {host} found for {eventData} is too old ({last_dt}), skipping.")
-=======
-                                    self.debug(f"Passive DNS record {host} found for {eventData} is too old, skipping.")
->>>>>>> 8e4a74f8
+                                    self.debug(f"Passive DNS record {host} found for {eventData} is too old ({last_dt}), skipping.")
                                     continue
                             except Exception:
                                 self.info("Could not parse date from AlienVault data, so ignoring cohost_age_limit_days")
@@ -484,11 +466,7 @@
                             created_ts = int(time.mktime(created_dt.timetuple()))
                             age_limit_ts = int(time.time()) - (86400 * self.opts['reputation_age_limit_days'])
                             if created_ts < age_limit_ts:
-<<<<<<< HEAD
-                                self.sf.debug(f"Reputation record found for {addr} is too old ({created_dt}), skipping.")
-=======
-                                self.debug(f"Reputation record found for {addr} is too old, skipping.")
->>>>>>> 8e4a74f8
+                                self.debug(f"Reputation record found for {addr} is too old ({created_dt}), skipping.")
                                 continue
                         except Exception:
                             self.info("Could not parse date from AlienVault data, so ignoring reputation_age_limit_days")
