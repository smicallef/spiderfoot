--- conflicted
+++ resolved
@@ -30,7 +30,7 @@
 from copy import deepcopy
 
 
-class SpiderFoot(object):
+class SpiderFoot:
     dbh = None
     GUID = None
 
@@ -65,7 +65,7 @@
                 f = open(fname, "r")
                 if splitLines:
                     arr = f.readlines()
-                    ret = []
+                    ret = list()
                     for x in arr:
                         ret.append(x.rstrip('\n'))
                 else:
@@ -96,13 +96,13 @@
 
     # Return a format-agnostic collection of tuples to use as the
     # basis for building graphs in various formats.
-    def buildGraphData(self, data, flt=[]):
+    def buildGraphData(self, data, flt=list()):
         mapping = set()
-        entities = {}
-        parents = {}
+        entities = dict()
+        parents = dict()
 
         def get_next_parent_entities(item, pids):
-            ret = []
+            ret = list()
 
             for [parent, id] in parents[item]:
                 if id in pids:
@@ -125,18 +125,18 @@
                     entities[row[1]] = True
 
             if row[1] not in parents:
-                parents[row[1]] = []
+                parents[row[1]] = list()
             parents[row[1]].append([row[2], row[8]])
 
         for entity in entities:
             for [parent, id] in parents[entity]:
                 if parent in entities:
                     if entity != parent:
-                        # print "Adding entity parent: " + parent
+                        #print "Adding entity parent: " + parent
                         mapping.add((entity, parent))
                 else:
-                    ppids = []
-                    # print "Checking " + parent + " for entityship."
+                    ppids = list()
+                    #print "Checking " + parent + " for entityship."
                     next_parents = get_next_parent_entities(parent, ppids)
                     for next_parent in next_parents:
                         if entity != next_parent:
@@ -146,20 +146,15 @@
 
     # Convert supplied raw data into GEXF format (e.g. for Gephi)
     # GEXF produced by PyGEXF doesn't work with SigmaJS because
-<<<<<<< HEAD
-    # SJS needs coordinates for each node.
-    def buildGraphGexf(self, title, data, flt=[]):
-=======
     # SJS needs coordinates for each node. 
     # flt is a list of event types to include, if not set everything is
     # included.
     def buildGraphGexf(self, root, title, data, flt=[]):
->>>>>>> 70fdab4e
         mapping = self.buildGraphData(data, flt)
         g = gexf.Gexf(title, title)
         graph = g.addGraph("undirected", "static", "SpiderFoot Export")
 
-        nodelist = {}
+        nodelist = dict()
         ecounter = 0
         ncounter = 0
         for pair in mapping:
@@ -170,15 +165,6 @@
             if dst == "ROOT" or src == "ROOT":
                 continue
             if dst not in nodelist:
-<<<<<<< HEAD
-                ncounter += 1
-                graph.addNode(str(ncounter), unicode(dst, errors="replace"))
-                nodelist[dst] = ncounter
-
-            if src not in nodelist:
-                ncounter += 1
-                graph.addNode(str(ncounter), unicode(src, errors="replace"))
-=======
                 ncounter = ncounter + 1
                 if dst in root:
                     col = ["255", "0", "0"]
@@ -192,10 +178,9 @@
                     col = ["255", "0", "0"]
                 graph.addNode(str(ncounter), unicode(src, errors="replace"),
                               r=col[0], g=col[1], b=col[2])
->>>>>>> 70fdab4e
                 nodelist[src] = ncounter
 
-            ecounter += 1
+            ecounter = ecounter + 1
             graph.addEdge(str(ecounter), str(nodelist[src]), str(nodelist[dst]))
 
         output = StringIO.StringIO()
@@ -203,11 +188,13 @@
         return output.getvalue()
 
     # Convert supplied raw data into JSON format for SigmaJS
-    def buildGraphJson(self, root, data, flt=[]):
+    def buildGraphJson(self, root, data, flt=list()):
         mapping = self.buildGraphData(data, flt)
-        ret = {'nodes': [], 'edges': []}
-
-        nodelist = {}
+        ret = dict()
+        ret['nodes'] = list()
+        ret['edges'] = list()
+
+        nodelist = dict()
         ecounter = 0
         ncounter = 0
         for pair in mapping:
@@ -218,41 +205,36 @@
             if dst == "ROOT" or src == "ROOT":
                 continue
             if dst not in nodelist:
-<<<<<<< HEAD
-                ncounter += 1
-                if dst == root:
-=======
                 ncounter = ncounter + 1
                 if dst in root:
->>>>>>> 70fdab4e
                     col = "#f00"
-                ret['nodes'].append({'id': str(ncounter),
-                                     'label': unicode(dst, errors="replace"),
-                                     'x': random.randint(1, 1000),
-                                     'y': random.randint(1, 1000),
-                                     'size': "1",
-                                     'color': col
-                                     })
+                ret['nodes'].append({'id': str(ncounter), 
+                                    'label': unicode(dst, errors="replace"),
+                                    'x': random.randint(1,1000),
+                                    'y': random.randint(1,1000),
+                                    'size': "1",
+                                    'color': col
+                })
                 nodelist[dst] = ncounter
 
             if src not in nodelist:
                 if src in root:
                     col = "#f00"
-                ncounter += 1
-                ret['nodes'].append({'id': str(ncounter),
-                                     'label': unicode(src, errors="replace"),
-                                     'x': random.randint(1, 1000),
-                                     'y': random.randint(1, 1000),
-                                     'size': "1",
-                                     'color': col
-                                     })
+                ncounter = ncounter + 1
+                ret['nodes'].append({'id': str(ncounter), 
+                                    'label': unicode(src, errors="replace"),
+                                    'x': random.randint(1,1000),
+                                    'y': random.randint(1,1000),
+                                    'size': "1",
+                                    'color': col
+                })
                 nodelist[src] = ncounter
 
-            ecounter += 1
-            ret['edges'].append({'id': str(ecounter),
-                                 'source': str(nodelist[src]),
-                                 'target': str(nodelist[dst])
-                                 })
+            ecounter = ecounter + 1
+            ret['edges'].append({'id': str(ecounter), 
+                                'source': str(nodelist[src]), 
+                                'target': str(nodelist[dst])
+            })
 
         return json.dumps(ret)
 
@@ -277,7 +259,7 @@
         return hashStr
 
     def _dblog(self, level, message, component=None):
-        # print str(self.GUID) + ":" + str(level) + ":" + str(message) + ":" + str(component)
+        #print str(self.GUID) + ":" + str(level) + ":" + str(message) + ":" + str(component)
         return self.dbh.scanLogEvent(self.GUID, level, message, component)
 
     def error(self, error, exception=True):
@@ -395,7 +377,7 @@
     # Convert a Python dictionary to something storable
     # in the database.
     def configSerialize(self, opts, filterSystem=True):
-        storeopts = {}
+        storeopts = dict()
 
         for opt in opts.keys():
             # Filter out system temporary variables like GUID and others
@@ -431,7 +413,8 @@
                     else:
                         storeopts[mod + ":" + opt] = 0
                 if type(opts['__modules__'][mod]['opts'][opt]) is list:
-                    storeopts[mod + ":" + opt] = ','.join(str(x) for x in opts['__modules__'][mod]['opts'][opt])
+                    storeopts[mod + ":" + opt] = ','.join(str(x) \
+                                                          for x in opts['__modules__'][mod]['opts'][opt])
 
         return storeopts
 
@@ -462,7 +445,7 @@
 
                 if type(referencePoint[opt]) is list:
                     if type(referencePoint[opt][0]) is int:
-                        returnOpts[opt] = []
+                        returnOpts[opt] = list()
                         for x in str(opts[opt]).split(","):
                             returnOpts[opt].append(int(x))
                     else:
@@ -494,7 +477,7 @@
 
                     if type(referencePoint['__modules__'][modName]['opts'][opt]) is list:
                         if type(referencePoint['__modules__'][modName]['opts'][opt][0]) is int:
-                            returnOpts['__modules__'][modName]['opts'][opt] = []
+                            returnOpts['__modules__'][modName]['opts'][opt] = list()
                             for x in str(opts[modName + ":" + opt]).split(","):
                                 returnOpts['__modules__'][modName]['opts'][opt].append(int(x))
                         else:
@@ -523,7 +506,7 @@
     # Return an array of module names for returning the
     # types specified.
     def modulesProducing(self, events):
-        modlist = []
+        modlist = list()
         for mod in self.opts['__modules__'].keys():
             if self.opts['__modules__'][mod]['provides'] is None:
                 continue
@@ -537,7 +520,7 @@
     # Return an array of modules that consume the types
     # specified.
     def modulesConsuming(self, events):
-        modlist = []
+        modlist = list()
         for mod in self.opts['__modules__'].keys():
             if self.opts['__modules__'][mod]['consumes'] is None:
                 continue
@@ -551,7 +534,7 @@
     # Return an array of types that are produced by the list
     # of modules supplied.
     def eventsFromModules(self, modules):
-        evtlist = []
+        evtlist = list()
         for mod in modules:
             if mod in self.opts['__modules__'].keys():
                 if self.opts['__modules__'][mod]['provides'] is not None:
@@ -563,7 +546,7 @@
     # Return an array of types that are consumed by the list
     # of modules supplied.
     def eventsToModules(self, modules):
-        evtlist = []
+        evtlist = list()
         for mod in modules:
             if mod in self.opts['__modules__'].keys():
                 if self.opts['__modules__'][mod]['consumes'] is not None:
@@ -578,7 +561,7 @@
 
     # Turn a relative path into an absolute path
     def urlRelativeToAbsolute(self, url):
-        finalBits = []
+        finalBits = list()
 
         if '..' not in url:
             return url
@@ -600,7 +583,7 @@
 
             finalBits.append(chunk)
 
-        # self.debug('xfrmed rel to abs path: ' + url + ' to ' + '/'.join(finalBits))
+        #self.debug('xfrmed rel to abs path: ' + url + ' to ' + '/'.join(finalBits))
         return '/'.join(finalBits)
 
     # Extract the top level directory from a URL
@@ -610,16 +593,16 @@
 
         # For cases like 'www.somesite.com'
         if len(bits) == 0:
-            # self.debug('base dir of ' + url + ' not identified, using URL as base.')
+            #self.debug('base dir of ' + url + ' not identified, using URL as base.')
             return url + '/'
 
         # For cases like 'http://www.blah.com'
         if '://' in url and url.count('/') < 3:
-            # self.debug('base dir of ' + url + ' is: ' + url + '/')
+            #self.debug('base dir of ' + url + ' is: ' + url + '/')
             return url + '/'
 
         base = '/'.join(bits[:-1])
-        # self.debug('base dir of ' + url + ' is: ' + base + '/')
+        #self.debug('base dir of ' + url + ' is: ' + base + '/')
         return base + '/'
 
     # Extract the scheme and domain from a URL
@@ -634,7 +617,7 @@
         if bits is None:
             return url.lower()
 
-        # self.debug('base url of ' + url + ' is: ' + bits.group(1))
+        #self.debug('base url of ' + url + ' is: ' + bits.group(1))
         return bits.group(1).lower()
 
     # Extract the FQDN from a URL
@@ -664,7 +647,7 @@
     # Extract the keywords (the domains without the TLD or any subdomains)
     # from a list of domains.
     def domainKeywords(self, domainList, tldList):
-        arr = []
+        arr = list()
         for domain in domainList:
             # Strip off the TLD
             tld = '.'.join(self.hostDomain(domain.lower(), tldList).split('.')[1:])
@@ -691,7 +674,7 @@
 
     # Clean DNS results to be a simple list
     def normalizeDNS(self, res):
-        ret = []
+        ret = list()
         for addr in res:
             if type(addr) == list:
                 for host in addr:
@@ -704,8 +687,8 @@
     # tree that can be digested by d3 for visualizations.
     def dataParentChildToTree(self, data):
         def get_children(needle, haystack):
-            # print "called"
-            ret = []
+            #print "called"
+            ret = list()
 
             if needle not in haystack.keys():
                 return None
@@ -737,7 +720,7 @@
                 break
 
         if root is None:
-            # print "*BUG*: Invalid structure - needs to go back to one root."
+            #print "*BUG*: Invalid structure - needs to go back to one root."
             final = {}
         else:
             final = {"name": root, "children": get_children(root, data)}
@@ -751,7 +734,7 @@
     # Parse the contents of robots.txt, returns a list of patterns
     # which should not be followed
     def parseRobotsTxt(self, robotsTxtData):
-        returnArr = []
+        returnArr = list()
 
         # We don't check the User-Agent rule yet.. probably should at some stage
 
@@ -772,7 +755,7 @@
     # the link '/abc' was obtained from 'http://xyz.com', the key in the dict will
     # be 'http://xyz.com/abc' with the 'original' attribute set to '/abc'
     def parseLinks(self, url, data, domains):
-        returnLinks = {}
+        returnLinks = dict()
 
         if data is None or len(data) == 0:
             self.debug('parseLinks() called with no data to parse')
@@ -875,7 +858,7 @@
         url = url.encode('ascii', 'ignore')
 
         try:
-            header = {}
+            header = dict()
             if type(useragent) is list:
                 header['User-Agent'] = random.choice(useragent)
             else:
@@ -889,14 +872,14 @@
             req = urllib2.Request(url, None, header)
             if cookies is not None:
                 req.add_header('cookie', cookies)
-                self.info("Fetching (incl. cookies): " + url +
-                          " [user-agent: " + header['User-Agent'] + "] [timeout: " +
+                self.info("Fetching (incl. cookies): " + url + \
+                          " [user-agent: " + header['User-Agent'] + "] [timeout: " + \
                           str(timeout) + "]")
             else:
-                self.info("Fetching: " + url + " [user-agent: " +
+                self.info("Fetching: " + url + " [user-agent: " + \
                           header['User-Agent'] + "] [timeout: " + str(timeout) + "]")
 
-            result['headers'] = {}
+            result['headers'] = dict()
             opener = urllib2.build_opener(SmartRedirectHandler())
             fullPage = opener.open(req, timeout=timeout)
             content = fullPage.read()
@@ -913,7 +896,7 @@
             else:
                 result['content'] = unicode(content, 'utf-8', errors='replace')
 
-            # print "FOR: " + url
+            #print "FOR: " + url
             #print "HEADERS: " + str(result['headers'])
             result['realurl'] = fullPage.geturl()
             result['code'] = fullPage.getcode()
@@ -962,10 +945,10 @@
     # nopause: don't randomly pause between fetches
     # useragent: User-Agent string to use
     # timeout: Fetch timeout
-    def googleIterate(self, searchString, opts={}):
+    def googleIterate(self, searchString, opts=dict()):
         limit = 10
         fetches = 0
-        returnResults = {}
+        returnResults = dict()
 
         if 'limit' in opts:
             limit = opts['limit']
@@ -1039,10 +1022,10 @@
     # nopause: don't randomly pause between fetches
     # useragent: User-Agent string to use
     # timeout: Fetch timeout
-    def bingIterate(self, searchString, opts={}):
+    def bingIterate(self, searchString, opts=dict()):
         limit = 10
         fetches = 0
-        returnResults = {}
+        returnResults = dict()
 
         if 'limit' in opts:
             limit = opts['limit']
@@ -1114,10 +1097,10 @@
     # nopause: don't randomly pause between fetches
     # useragent: User-Agent string to use
     # timeout: Fetch timeout
-    def yahooIterate(self, searchString, opts={}):
+    def yahooIterate(self, searchString, opts=dict()):
         limit = 10
         fetches = 0
-        returnResults = {}
+        returnResults = dict()
 
         if 'limit' in opts:
             limit = opts['limit']
@@ -1182,7 +1165,7 @@
     # Will be set to True by the controller if the user aborts scanning
     _stopScanning = False
     # Modules that will be notified when this module produces events
-    _listenerModules = []
+    _listenerModules = list()
     # Current event being processed
     _currentEvent = None
     # Target currently being acted against
@@ -1208,11 +1191,11 @@
     # Used to clear any listener relationships, etc. This is needed because
     # Python seems to cache local variables even between threads.
     def clearListeners(self):
-        self._listenerModules = []
+        self._listenerModules = list()
         self._stopScanning = False
 
     # Will always be overriden by the implementer.
-    def setup(self, sf, userOpts={}):
+    def setup(self, sf, userOpts=dict()):
         pass
 
     # Hardly used, only in special cases where a module can find
@@ -1279,7 +1262,7 @@
         while prevEvent is not None:
             if prevEvent.sourceEvent is not None:
                 if prevEvent.sourceEvent.eventType == sfEvent.eventType and \
-                        prevEvent.sourceEvent.data.lower() == sfEvent.data.lower():
+                                prevEvent.sourceEvent.data.lower() == sfEvent.data.lower():
                     #print "Skipping notification of " + sfEvent.eventType + " / " + sfEvent.data
                     storeOnly = True
                     break
@@ -1351,13 +1334,13 @@
     _validTypes = ["IP_ADDRESS", "NETBLOCK_OWNER", "INTERNET_NAME"]
     targetType = None
     targetValue = None
-    targetAliases = []
+    targetAliases = list()
 
     def __init__(self, targetValue, typeName):
         if typeName in self._validTypes:
             self.targetType = typeName
             self.targetValue = targetValue.lower()
-            self.targetAliases = []
+            self.targetAliases = list()
         else:
             print "Internal Error: Invalid target type."
             sys.exit(-1)
@@ -1386,7 +1369,7 @@
         return self.targetAliases
 
     def _getEquivalents(self, typeName):
-        ret = []
+        ret = list()
         for item in self.targetAliases:
             if item['type'] == typeName:
                 ret.append(item['value'].lower())
@@ -1487,7 +1470,8 @@
             return
 
         self.sourceEventHash = sourceEvent.getHash()
-        self.__id = self.eventType + str(self.generated) + self.module + str(random.randint(0, 99999999))
+        self.__id = self.eventType + str(self.generated) + self.module + \
+                    str(random.randint(0, 99999999))
 
     # Unique hash of this event
     def getHash(self):
@@ -1636,8 +1620,8 @@
 
 
 # Class for tracking the status of all running scans. Thread safe.
-class SpiderFootScanStatus(object):
-    statusTable = {}
+class SpiderFootScanStatus:
+    statusTable = dict()
     lock = threading.Lock()
 
     def setStatus(self, scanId, status):
